--- conflicted
+++ resolved
@@ -17,30 +17,6 @@
   "License :: OSI Approved :: GNU General Public License v2 (GPLv2)",
   "Operating System :: OS Independent",
 ]
-<<<<<<< HEAD
-=======
-numpy = "^1.25.1"
-protobuf = "5.29.3"
-fire = "^0.5.0"
-pysimplegui = "^4.60.5"
-imageio = "^2.31.2"
-tomli = "^2.0.1"
-pint = "^0.22"
-scipy = "^1.12.0"
-matplotlib = "^3.8.2"
-colorlog = "^6.8.2"
-graphviz = "^0.20.3"
-
-[tool.poetry.group.dev.dependencies]
-debugpy = "^1.6.7"
-pytest = "^7.4.0"
-
-[tool.poetry.group.gxsm]
-optional = true
-
-[tool.poetry.group.gxsm.dependencies]
-gxsmread = {path = "../gxsmread"}
->>>>>>> b72ea3e3
 
 requires-python = ">=3.9, <4"
 dependencies = [
@@ -57,6 +33,7 @@
   "scipy (>=1.12.0, <2.0.0)",
   "matplotlib (>=3.8.2, <4.0.0)",
   "colorlog (>=6.8.2, <7.0.0)",
+  "graphviz (>=0.20.3,<0.21.0)",
 ]
 
 [project.optional-dependencies]
