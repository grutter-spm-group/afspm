--- conflicted
+++ resolved
@@ -9,16 +9,11 @@
 [tool.poetry.dependencies]
 python = "^3.9"
 xarray = "^2023.7.0"
-<<<<<<< HEAD
-pyzmq = "^25.1.0"
-numpy = ">=1.24"
-=======
 pyzmq = [
       {version = "^25.1.0", markers = 'sys_platform != "win32"'},
       {version = "~23.2.1", markers = 'sys_platform == "win32"'}
 ]
 numpy = "^1.25.1"
->>>>>>> 0d72577b
 protobuf = "^4.23.4"
 fire = "^0.5.0"
 pysimplegui = "^4.60.5"
@@ -33,12 +28,9 @@
 debugpy = "^1.6.7"
 pytest = "^7.4.0"
 
-<<<<<<< HEAD
-=======
 [tool.poetry.group.gxsm]
 optional = true
 
->>>>>>> 0d72577b
 [tool.poetry.group.gxsm.dependencies]
 gxsmread = {path = "../gxsmread"}
 
