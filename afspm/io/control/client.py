--- conflicted
+++ resolved
@@ -117,26 +117,16 @@
         self._client.send_multipart(msg)
 
         while True:
-<<<<<<< HEAD
             if (self._client.poll(self._request_timeout_ms) & zmq.POLLIN) != 0:
-                # Response is expected to be int
-                rep = cmd.parse_response(self._client.recv())
-                logger.debug("Received reply: %s",
-                             common.get_enum_str(control_pb2.ControlResponse,
-                                                 rep))
-                return rep
-=======
-            if (self.client.poll(self.request_timeout_ms) & zmq.POLLIN) != 0:
                 # Need our request to properly parse response (it is
                 # request-specific).
                 req, obj = cmd.parse_request(msg)
                 rep, obj = cmd.parse_response(req,
-                                              self.client.recv_multipart())
+                                              self._client.recv_multipart())
                 logger.debug("Received reply: %s %s",
                              common.get_enum_str(control_pb2.ControlResponse,
                                                  rep), obj)
                 return (rep, obj) if keep_obj else rep
->>>>>>> 213f2db4
             retries_left -= 1
             logger.debug("No response from server")
             # Socket is confused. Close and remove it.
@@ -231,14 +221,9 @@
             Response received from server.
         """
         logger.debug("Sending add_exp_prblm with problem: %s",
-<<<<<<< HEAD
                      common.get_enum_str(control_pb2.ExperimentProblem,
                                          problem))
-        msg = cmd.serialize_req_obj(
-=======
-                     common.get_enum_str(control_pb2.ExperimentProblem, problem))
-        msg = cmd.serialize_request(
->>>>>>> 213f2db4
+        msg = cmd.serialize_request(
             control_pb2.ControlRequest.REQ_ADD_EXP_PRBLM, problem)
         return self._try_send_req(msg)
 
@@ -253,10 +238,9 @@
             Response received from server.
         """
         logger.debug("Sending rmv_exp_prblm with problem: %s",
-<<<<<<< HEAD
                      common.get_enum_str(control_pb2.ExperimentProblem,
                                          problem))
-        msg = cmd.serialize_req_obj(
+        msg = cmd.serialize_request(
             control_pb2.ControlRequest.REQ_RMV_EXP_PRBLM, problem)
         return self._try_send_req(msg)
 
@@ -273,11 +257,6 @@
 
         self._uuid = uuid
         self._init_client()
-=======
-                     common.get_enum_str(control_pb2.ExperimentProblem, problem))
-        msg = cmd.serialize_request(
-            control_pb2.ControlRequest.REQ_RMV_EXP_PRBLM, problem)
-        return self._try_send_req(msg)
 
     def request_parameter(self, param: control_pb2.ParameterMsg
                           ) -> (control_pb2.ControlResponse,
@@ -296,7 +275,6 @@
         msg = cmd.serialize_request(
             control_pb2.ControlRequest.REQ_PARAM, param)
         return self._try_send_req(msg, keep_obj=True)
->>>>>>> 213f2db4
 
 
 class AdminControlClient(ControlClient):
@@ -322,11 +300,7 @@
         """
         logger.debug("Sending set_control_mode with mode: %s",
                      common.get_enum_str(control_pb2.ControlMode, mode))
-<<<<<<< HEAD
-        msg = cmd.serialize_req_obj(
-=======
-        msg = cmd.serialize_request(
->>>>>>> 213f2db4
+        msg = cmd.serialize_request(
             control_pb2.ControlRequest.REQ_SET_CONTROL_MODE, mode)
         return self._try_send_req(msg)
 
@@ -337,10 +311,6 @@
         connected components to close.
         """
         logger.debug("Sending end_experiment.")
-<<<<<<< HEAD
-        msg = cmd.serialize_req_obj(
-=======
-        msg = cmd.serialize_request(
->>>>>>> 213f2db4
+        msg = cmd.serialize_request(
             control_pb2.ControlRequest.REQ_END_EXPERIMENT)
         return self._try_send_req(msg)