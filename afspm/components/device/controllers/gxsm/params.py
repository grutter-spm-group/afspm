"""Holds gxsm controller parameters (and other extra logic).

NOTE: gxsm.set() expects a str value, and gxsm.get() returns a float value.
This can be confusing!
"""

import enum
import logging
from typing import Optional, Any

<<<<<<< HEAD
=======
from pint import UndefinedUnitError

from afspm.components.device.controller import DeviceController
>>>>>>> 0d72577b
from afspm.components.device import params
from afspm.utils import units

from afspm.io.protos.generated import control_pb2

import gxsm


logger = logging.getLogger(__name__)


# ----- Gxsm Params ----- #
class GxsmParameter(str, enum.Enum):
    """Gxsm internal parameters."""

    TL_X = 'OffsetX'
    TL_Y = 'OffsetY'
    SZ_X = 'RangeX'
    SZ_Y = 'RangeY'
    RES_X = 'PointsX'
    RES_Y = 'PointsY'
    SCAN_SPEED_UNITS_S = 'dsp-fbs-scan-speed-scan'
    CP = 'dsp-fbs-cp'
    CI = 'dsp-fbs-ci'
    MOTOR = 'dsp-fbs-motor'


GET_FAILURE = '\x04'


class GxsmChannelIds(enum.Enum):
    """Channel choice-to-int mapping.

    The int values here correspond to the values gxsm associates to the
    different channel options (in the channel selection menu).

    Remember that (with the eception of TOPO), these do not map to traditional
    channel types (such as phase or magnitude), but to internal system
    specifics (e.g. ADC channel 1).
    """

    OFF = -4
    ACTIVE = enum.auto()
    ON = enum.auto()
    MATH = enum.auto()
    X = enum.auto()
    TOPO = enum.auto()
    MIX1 = enum.auto()
    MIX2 = enum.auto()
    MIX3 = enum.auto()
    ADC0 = enum.auto()
    ADC1 = enum.auto()
    ADC2 = enum.auto()
    ADC3 = enum.auto()
    ADC4 = enum.auto()
    ADC5 = enum.auto()
    ADC6 = enum.auto()
    ADC7 = enum.auto()
    DIDV = enum.auto()
    DDIDV = enum.auto()
    I0_AVG = enum.auto()
    COUNTER = enum.auto()


def set_param(attr: str, val: Any, curr_unit: str = None,
              gxsm_unit: str = None) -> bool:
    """Convert a value to gxsm units and set it.

    If curr_unit and gxsm_unit are provided, units.convert is used to try
    and convert to desired units.

    Args:
        attr: name of the attribute, in gxsm terminology.
        val: value to set it to.
        curr_unit: unit of provided value. optional.
        gxsm_unit: unit gxsm expects for this value. optional.

    """
    val = units.convert(val, curr_unit, gxsm_unit)
    if not val:
        return False

    gxsm.set(attr, str(val))
    return True


def set_param_list(attrs: list[str], vals: list[Any],
                   curr_units: tuple[str | None],
                   gxsm_units: tuple[str | None]) -> bool:
    """Convert a list of values to gxsm units and set them.

    Note: different from set_param in that we validate all conversions
    can be done *before* setting them.
    """

    converted_vals = units.convert_list(vals, curr_units, gxsm_units)
    if not converted_vals:
        return False

    for val, attr in zip(converted_vals, attrs):
        gxsm.set(attr, str(val))
    return True


def get_param(attr: str) -> float | None:
    """Get gxsm parameter.

    Gets the current value for the provided parameter. On error, returns
    None.

    Args:
        attr: name of the attribute, in gxsm terminology.

    Returns:
        Current value (as float), or None if could not be obtained.
    """
    ret = gxsm.get(attr)
    return ret if ret != GET_FAILURE else None


def get_param_list(attrs: list[str]) -> list[float] | None:
    """Get list of gxsm attributes.

    Args:
        attrs: list of attribute names, in gxsm terminology.

    Returns:
        List of values, or None if one or more could not be obtained.
    """
    vals = []
    for attr in attrs:
        ret = get_param(attr)
        if ret is None:
            return None
        vals.append(ret)
    return vals


def handle_get_set(attr: str, val: Optional[str] = None,
                   curr_units: str = None,
                   gxsm_units: str = None
                   ) -> (control_pb2.ControlResponse, str):
    """Get (and optionally, set) a gxsm attribute.

    If curr_units and gxsm_units are provided, units.convert is used to try
    and convert to desired units.

    Args:
        attr: name of the attribute, in gxsm terminology.
        val: optional value to set it to, as a str.
        curr_units: units of provided value. optional.
        gxsm_units: units gxsm expects for this value. optional.

    Returns:
        Tuple (response, val, units), i.e. containing the control response,
        the value gotten (as a str), and the units of said value (as a str).
    """
    if val:
        if not curr_units or not set_param(attr, val, curr_units, gxsm_units):
            logger.error("Unable to set val: %s with units: %s",
                         val, curr_units)
            return (control_pb2.ControlResponse.REP_PARAM_ERROR, None)
    return (control_pb2.ControlResponse.REP_SUCCESS,
            str(get_param(attr)), gxsm_units)


def get_set_scan_speed(ctrlr: DeviceController, val: Optional[str] = None,
                       units: Optional[str] = None
                       ) -> (control_pb2.ControlResponse, str):
    """Get/set scan speed."""
    gxsm_scan_speed_units = ctrlr.gxsm_physical_units + '/s'
    return handle_get_set(
        GxsmParameter.SCAN_SPEED_UNITS_S, val, curr_units=units,
        gxsm_units=gxsm_scan_speed_units)


PARAM_METHOD_MAP = {
    params.DeviceParameter.SCAN_SPEED: get_set_scan_speed
}<|MERGE_RESOLUTION|>--- conflicted
+++ resolved
@@ -8,12 +8,9 @@
 import logging
 from typing import Optional, Any
 
-<<<<<<< HEAD
-=======
 from pint import UndefinedUnitError
 
 from afspm.components.device.controller import DeviceController
->>>>>>> 0d72577b
 from afspm.components.device import params
 from afspm.utils import units
 
